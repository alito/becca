import copy
from feature_map import FeatureMap
import itertools
import numpy as np
import state
import utils
import viz_utils

class Perceiver(object):
    """ The object responsible for feature creation. 
    This includes assembling inputs of various types,
    determining how to group them, grouping them at each time step,
    building and updating the feature map, and using it at each time step
    to translate the input into feature activity.
    """
    
    def __init__(self, num_sensors, num_primitives, num_actions,
                 max_num_features):

        """ Control how rapidly previous inputs are forgotten """
        self.INPUT_DECAY_RATE = 1.0 # real, 0 < x < 1
        
        """ Control how rapidly the coactivity update plasticity changes """
        self.PLASTICITY_UPDATE_RATE = 10. ** (-3) # real, 0 < x < 1, small
        
        """ The maximum value of plasticity """
        self.MAX_PLASTICITY = 0.1
        
        """ The feature actvity penalty associated with 
        prior membership in other groups. 
        """
        self.GROUP_DISCOUNT = 0.5
        
        """ Once a coactivity value exceeds this value, 
        nucleate a new group.
        """ 
        self.NEW_GROUP_THRESHOLD = 0.3     # real,  x >= 0
        
        """ If the coactivity between the first two group members 
        and the next candidates 
        is lower than this value, don't add it. 
        This value approaches NEW_GROUP_THRESHOLD as the group size grows.
        See create_new_group() below.
        """
        self.MIN_SIG_COACTIVITY = 0.2  # real,  x >= self.NEW_GROUP_THRESHOLD
        
        """ The rate that threshold coactivity for adding new
        inputs to the group decays as new inputs are added.
        """
        self.COACTIVITY_THRESHOLD_DECAY_RATE = 0.27 # real, 0 <= x < 1
        
        """ Stop creating new groups, once this number of features 
        is nearly reached.
        """
        self.MAX_NUM_FEATURES = max_num_features
        
        """ Factor controlling the strength of the inhibitory effect 
        that neighboring features have on each other when excersizing
        mutual inhibition.
        """
        self.INHIBITION_STRENGTH_FACTOR = 1.
        
        """ The rate at which features adapt toward observed input data """
        self.FEATURE_ADAPTATION_RATE = 10. ** -1

        """ The rate at which feature fatigue decays.
        0 means it never decays and 1 means it decays immediately--that
        there is no fatigue.
        """
        self.FATIGUE_DECAY_RATE = 10. ** -2
        
        """ The strength of the influence that fatigue has on the
        features.
        """
        self.FATIGUE_SUSCEPTIBILITY = 10. ** -1
        
        """ To prevent normalization from giving a divide by zero """
        self.EPSILON = 1e-6
        
        """ A flag determining whether to stop creating new groups """
        self.features_full = False
        
        """ The list of 2D arrays that translates grouped inputs 
        into feature activities.
        """
        self.feature_map = FeatureMap(num_sensors, num_primitives, 
                                      num_actions)        
        
        """ 2D array for holding the estimate of the coactivity """
        self.coactivity = np.zeros(
                        (self.MAX_NUM_FEATURES, self.MAX_NUM_FEATURES))

        """ 2D array for tracking the allowable 
        combinations of elements 
        """
        self.combination = np.ones(
                        (self.MAX_NUM_FEATURES, self.MAX_NUM_FEATURES)) - \
                        np.eye( self.MAX_NUM_FEATURES)
        
        """ 2D array for tracking the propensity for individual
        coactivity values to change, i.e. their plasticty
        """
        self.plasticity = np.zeros(
                        (self.MAX_NUM_FEATURES, self.MAX_NUM_FEATURES))
        
        """ 1D array recording the number of groups that each input
        feature is a member of
        """
        self.groups_per_feature = np.zeros((self.MAX_NUM_FEATURES, 1))
        
        """ 1D array containing all the inputs from all the groups.
        Used in order to make updating the coactivity
        less computationally expensive. 
        """
        self.input_activity = np.zeros((self.MAX_NUM_FEATURES, 1))
        
        """ State that provides memory of the input on 
        the previous time step 
        """
        self.previous_input = state.State(num_sensors, num_primitives, 
                                          num_actions)
        
        """ The activity levels of all features in all groups.
        Passed on to the reinforcement learner at each time step.
        """
        self.feature_activity = self.previous_input.zeros_like()
        self.feature_activity.sensors = np.zeros((0,1))

        """ The level of fatigue of each feature in each group """
        self.fatigue = self.feature_activity.zeros_like()
        
        """ 1D arrays that map each element of the input_activity
        onto a group and feature of the input. 
        A group number of -3 refers to sensors, -2 refers to primitives,
        and -1 refers to actions.
        """ 
        self.inv_coactivity_map_group   = np.zeros((self.MAX_NUM_FEATURES, 1), 
                                                    dtype=np.int)
        self.inv_coactivity_map_feature = np.zeros((self.MAX_NUM_FEATURES, 1), 
                                                     dtype=np.int)

        """ input_maps group the inputs into groups 
        self.grouping_map_group: for a given group, 
            lists the group that each of its members belong to.
        self.grouping_map_feature: for a given group, lists the feature that 
            each of its members correspond to.
        self.coactivity_map: State that maps input elements 
            to the feature vector.
        """
        self.grouping_map_group = self.previous_input.zeros_like(dtype=np.int)
        self.grouping_map_feature = self.previous_input.zeros_like(dtype=np.int)
        self.coactivity_map = self.previous_input.zeros_like(dtype=np.int)
        
        """ Initialize sensor aspects """ 
        self.coactivity_map.sensors = np.cumsum(np.ones((num_sensors,1), 
                                                         dtype=np.int), 
                                dtype=np.int, out=np.ones((num_sensors,1))) - 1
                                                 
        self.inv_coactivity_map_group[ :num_sensors, 0] = \
                        -3 * np.ones(num_sensors, dtype=np.int)
        self.inv_coactivity_map_feature[ :num_sensors, 0] = \
                        np.cumsum( np.ones((num_sensors,1), dtype=np.int), 
                                   dtype=np.int) - 1
        self.n_inputs = num_sensors

        """ Initialize primitive aspects """
        self.coactivity_map.primitives = np.cumsum(np.ones( 
                           (num_primitives,1), dtype=np.int), 
                                        dtype=np.int) - 1 + self.n_inputs
        self.inv_coactivity_map_group[self.n_inputs: 
                               self.n_inputs + num_primitives, 0] = \
                        -2 * np.ones(num_primitives, dtype=np.int)
        self.inv_coactivity_map_feature[self.n_inputs: 
                               self.n_inputs + num_primitives, 0] = \
                        np.cumsum( np.ones(num_primitives, dtype=np.int), 
                                   dtype=np.int) - 1
        self.n_inputs += num_primitives
        
        """ Initialize action aspects """
        self.coactivity_map.actions = np.cumsum(np.ones( 
                            (num_actions,1), dtype=np.int), 
                                         dtype=np.int) - 1 + self.n_inputs
        self.inv_coactivity_map_group[self.n_inputs: 
                               self.n_inputs + num_actions, 0] = \
                        -1 * np.ones(num_actions, dtype=np.int)
        self.inv_coactivity_map_feature[self.n_inputs: 
                               self.n_inputs + num_actions, 0] = \
                        np.cumsum( np.ones(num_actions, dtype=np.int), 
                                   dtype=np.int) - 1
        self.n_inputs += num_actions
        
        """ Disallowed co-activities. 
        A list of 1D numpy arrays, one for each feature group, 
        giving the coactivity
        indices that features in that group are descended from. The coactivity
        between these is forced to be zero to discourage these being combined 
        to create new features.
        """
        self.disallowed = []
        
        self.fatigue_history = []
        self.feature_history = []
        self.inhibition_history = []
        

    def step(self, sensors, primitives, actions):
        """ Incrementally estimate coactivity between inputs 
        and form groups when appropriate
        """

        """ Make sure all the inputs are 2D arrays """
        if len(sensors.shape) == 1:
            sensors = sensors[:,np.newaxis]
        if len(primitives.shape) == 1:
            primitives = primitives[:,np.newaxis]
        if len(actions.shape) == 1:
            actions = actions[:,np.newaxis]

        """ Build the feature vector.
        Combine sensors and primitives with 
        previous feature_activity to create the full input set.
        """        
        new_input = copy.deepcopy(self.feature_activity)
        new_input.sensors = sensors
        new_input.primitives = primitives
        
        """ It's not yet clear whether this should be included or not """
        # debug - don't treat actions as primitive inputs
        #new_input.actions = actions
        
        """ Decay previous input and combine it with the new input """
        self.previous_input.decay(1 - self.INPUT_DECAY_RATE)

        new_input = new_input.bounded_sum(self.previous_input)
        
        """ Update previous input, preparing it for the next iteration """    
        self.previous_input = copy.deepcopy(new_input)
        
        """ As appropriate, update the coactivity estimate and 
        create new groups.
        """            
        if not self.features_full:
            self.update_coactivity_matrix(new_input)
            self.create_new_group()

        """ Sort input groups into their feature groups """
        grouped_input = state.State()
        grouped_input.sensors = None
        grouped_input.primitives = primitives
        
        # debug - don't treat actions as primitive inputs
        #grouped_input.actions = actions
        
        grouped_input.actions = np.zeros(actions.shape)
        for group_index in range(self.grouping_map_group.n_feature_groups()):
            grouped_input.add_fixed_group(
                   self.grouping_map_feature.features[group_index].size)
            for input_element_index in range(
                     self.grouping_map_feature.features[group_index].size):
                from_group = self.grouping_map_group.features \
                                [group_index][input_element_index]
                from_feature = self.grouping_map_feature.features \
                                [group_index][input_element_index]

                if from_group == -3:
                    grouped_input.features[group_index][input_element_index] = \
                             new_input.sensors[from_feature]
                elif from_group == -2:
                    grouped_input.features[group_index][input_element_index] = \
                             new_input.primitives[from_feature]
                elif from_group == -1:
                    grouped_input.features[group_index][input_element_index] = \
                             new_input.actions[from_feature]
                else:
                    grouped_input.features[group_index][input_element_index] = \
                             new_input.features[from_group][from_feature]

        """ Calculate feature activity """            
        [excitation, scaled_input] = self.calculate_excitation(grouped_input)
        self.calculate_activity(excitation)
        
        """ Evolve features """
        inhibition = self.calculate_inhibition(excitation)
        self.update_features(scaled_input, inhibition)
        
        """ Calculate fatigue """
        self.fatigue = self.fatigue.unbounded_sum(self.feature_activity)
        self.fatigue = self.fatigue.multiply(1 - self.FATIGUE_DECAY_RATE)
        
        '''
        #debug
        if len(self.feature_map.features) > 0:
            if np.random.random_sample() < .01:
    
                #self.make_history(inhibition.features[0], 
                                   self.inhibition_history, 
                                   label='inhibition history')
                #self.make_history(self.fatigue.features[0], 
                                   self.fatigue_history, 
                                   label='fatigue history')
                self.make_history(self.feature_map.features[0], 
                                  self.feature_history, 
                                  label='feature history')
                viz_utils.force_redraw()
        '''    

        return self.feature_activity


    def update_coactivity_matrix(self, new_input):
        """ Update an estimate of coactivity between every
        feature and every other feature, including the sensors, primitives,
        and actions. 
        """

        """ Populate the full feature vector """
        self.input_activity[ \
                self.coactivity_map.sensors.ravel().astype(int)] = \
                new_input.sensors
        self.input_activity[ \
                self.coactivity_map.primitives.ravel().astype(int)] = \
                new_input.primitives
        self.input_activity[ \
                self.coactivity_map.actions.ravel().astype(int)] = \
                new_input.actions
        
        for index in range(new_input.n_feature_groups()):
            if new_input.features[index].size > 0:
                self.input_activity[ \
                    self.coactivity_map.features[index].ravel().astype(int)] = \
                    new_input.features[index]

        """ Find the upper bound on plasticity based on how many groups
        each feature is associated with.
        Then update the plasticity of each input to form new associations, 
        incrementally stepping the each combintation's plasticity toward 
        its upper bound.
        """
        self.plasticity[:self.n_inputs, :self.n_inputs] += \
            self.PLASTICITY_UPDATE_RATE * \
            (self.MAX_PLASTICITY - \
             self.plasticity[:self.n_inputs, :self.n_inputs])

        """ Decrease the magnitude of features if they are already 
        inputs to feature groups. The penalty is a negative exponential 
        in the number of groups that each feature belongs to. 
        """ 
        weighted_feature_vector = \
            (np.exp( - self.groups_per_feature [:self.n_inputs] * \
                     self.GROUP_DISCOUNT ) * \
                     self.input_activity[:self.n_inputs])
        
        """ Determine the coactivity value according to the 
        only the current inputs. It is the product of every weighted 
        feature activity with every other weighted feature activity.
        """
        instant_coactivity = np.dot(weighted_feature_vector, 
                     weighted_feature_vector.transpose())
        
        """ Determine the upper bound on the size of the incremental step 
        toward the instant coactivity. It is weighted both by the 
        feature associated with the column of the coactivity estimate and
        the plasticity of each pair of elements. Weighting by the feature
        column introduces an asymmetry, that is the coactivity of feature
        A with feature B is not necessarily the same as the coactivity of
        feature B with feature A.
        """
        delta_coactivity = np.tile(weighted_feature_vector.transpose(), \
                     (self.n_inputs, 1)) * \
                     (instant_coactivity - \
                     self.coactivity[:self.n_inputs, :self.n_inputs])
                     
        """ Adapt coactivity toward average activity coactivity by
        the calculated step size.
        """
        self.coactivity[:self.n_inputs, :self.n_inputs] += \
                     self.plasticity[:self.n_inputs, :self.n_inputs]* \
                     delta_coactivity

        """ Update legal combinations in the coactivity matrix """
        self.coactivity[:self.n_inputs, :self.n_inputs] *= \
            self.combination[:self.n_inputs, :self.n_inputs]

        """ Update the plasticity by subtracting the magnitude of the 
        coactivity change. 
        """
        self.plasticity[:self.n_inputs, :self.n_inputs] = \
            np.maximum(self.plasticity[:self.n_inputs, 
                                       :self.n_inputs] - \
            np.abs(delta_coactivity), 0)

        return
    
    
    def create_new_group(self):
        """ If the right conditions have been reached,
        create a new group.
        """
    
        """ Check to see whether the capacity to store and update features
        has been reached.
        """
        if self.n_inputs > self.MAX_NUM_FEATURES * 0.95:
            self.features_full = True
            print('==Max number of features almost reached (%s)==' 
                  % self.n_inputs)

        """ If the coactivity is high enough, create a new group """
        max_coactivity = np.max(self.coactivity)
        if max_coactivity > self.NEW_GROUP_THRESHOLD:
            
            """ Nucleate a new group under the two elements for which 
            coactivity is a maximum.
            """
            indices1, indices2 = (self.coactivity == 
                                  max_coactivity).nonzero()
            which_index = np.random.random_integers(0, len(indices1)-1)
            index1 = indices1[which_index]
            index2 = indices2[which_index]
            added_feature_indices = [index1, index2]

            for element in itertools.product(added_feature_indices, 
                                             added_feature_indices):
                self.coactivity[element] = 0
                self.combination[element] = 0

            """ Track the available elements with candidate_matches
            to add and the coactivity associated with each.
            """
            candidate_matches = np.zeros(self.combination.shape)
            candidate_matches[:,added_feature_indices] = 1
            candidate_matches[added_feature_indices,:] = 1
            
            """ Add elements one at a time in a greedy fashion until 
            either the maximum 
            number of elements is reached or the minimum amount of
            coactivity with the other members of the group cannot be 
            achieved.
            """
            coactivity_threshold = self.MIN_SIG_COACTIVITY
            while True:
                """ Calculate overall coactivity of candidate features
                with all the elements already in the group using a combination 
                of column-wise and row-wise coactivity values. In true
                coactivity, these would be symmetric. In this 
                coactivity, they are not. 
                """
                candidate_coactivities = np.abs(self.coactivity * 
                                                candidate_matches)
                match_strength_col = np.sum(candidate_coactivities, axis=0)
                match_strength_row = np.sum(candidate_coactivities, axis=1)
                candidate_match_strength = match_strength_col + \
                                match_strength_row.transpose()
                candidate_match_strength = candidate_match_strength / \
                                (2 * len(added_feature_indices))

                """ Find the next most correlated feature and test 
                whether its coactivity is high enough to add it to the
                group.
                """ 
                candidate_match_strength[added_feature_indices] = 0
                if (np.max(candidate_match_strength) < coactivity_threshold):
                    break

                max_match_strength = np.max(candidate_match_strength)
                max_match_strength_indices = (candidate_match_strength == 
                                      max_match_strength).nonzero()[0]
                index = max_match_strength_indices[
                           np.random.random_integers(0, 
                           len(max_match_strength_indices)-1)]
                
                """ Add the new feature """
                added_feature_indices.append(index)
                
                """ Update the 2D arrays that estimate coactivity, 
                allowable combinations, and additional candidates for
                the group. """
                for element in itertools.product(added_feature_indices, 
                                                 added_feature_indices):
                    self.coactivity [element] = 0
                    self.combination[element] = 0
                candidate_matches[:,added_feature_indices] = 1
                candidate_matches[added_feature_indices,:] = 1
                
                """ Update the coactivity threshold. This helps keep
                the group from becoming too large. This formulation
                results in an exponential decay 
                """
                coactivity_threshold = coactivity_threshold + \
                            self.COACTIVITY_THRESHOLD_DECAY_RATE * \
                            (self.NEW_GROUP_THRESHOLD - coactivity_threshold)

            """ Add the newly-created group.
            Update all the variables that need to grow to represent 
            the new group.
            """
            added_feature_indices = np.sort(added_feature_indices)
            self.groups_per_feature[added_feature_indices] += 1
            
            """ Add a fixed number of features all at once """
            nth_group = self.feature_activity.n_feature_groups()

            n_group_inputs = len(added_feature_indices)
            n_group_features = n_group_inputs + 2

            self.feature_activity.add_fixed_group(n_group_features)
            self.fatigue.add_fixed_group(n_group_features)
            self.previous_input.add_fixed_group(n_group_features)

            new_coactivity_map_array = \
                            np.cumsum(np.ones((n_group_features,1)), axis=0) \
                            + self.n_inputs - 1
            self.coactivity_map.add_fixed_group(n_group_features, \
                            new_array=new_coactivity_map_array, dtype=np.int)

            self.feature_map.add_fixed_group(n_group_features, n_group_inputs)

            self.grouping_map_group.add_fixed_group(n_group_inputs,
                new_array=self.inv_coactivity_map_group \
                [added_feature_indices], dtype=np.int)
            self.grouping_map_feature.add_fixed_group(n_group_inputs,
                new_array=self.inv_coactivity_map_feature \
                [added_feature_indices], dtype=np.int)

            self.inv_coactivity_map_group[self.n_inputs: \
                          self.n_inputs + n_group_features] =  nth_group
            self.inv_coactivity_map_feature[self.n_inputs: \
                          self.n_inputs + n_group_features] = \
                          np.cumsum(np.ones((n_group_features,1)), axis=0) \
                          - np.ones((n_group_features,1))
            self.n_inputs += n_group_features

            """ Calculate the disallowed cominations for the new group """
            nth_group = self.feature_activity.n_feature_groups() - 1;
            disallowed_elements = np.zeros((0,1), dtype=np.int)
            for group_ctr in range(-3, nth_group):    
                
                """ Find the input features indices from group [group_ctr] that 
                contribute to the nth_group.
                """
                matching_group_member_indices = (
                         self.grouping_map_group.features[nth_group] == 
                         group_ctr).nonzero()[0]
    
                matching_feature_members = \
                      self.grouping_map_feature.features[nth_group] \
                      [matching_group_member_indices]
                      
                """ Find the corresponding elements in the feature vector
                and coactivity estimation matrix.
                """
                if group_ctr == -3:
                    matching_element_indices = self.coactivity_map.sensors \
                          [matching_feature_members]
                elif group_ctr == -2:
                    matching_element_indices = self.coactivity_map.primitives \
                          [matching_feature_members]
                elif group_ctr == -1:
                    matching_element_indices = self.coactivity_map.actions \
                          [matching_feature_members]
                else:
                    
                    if self.coactivity_map.features[group_ctr].size > 0:
                        matching_element_indices = self.coactivity_map.features \
                              [group_ctr][matching_feature_members,:]

                    else:
                        matching_element_indices = np.zeros((0,1))
                        
                """ Add these to the set of elements that are not allowed to 
                be grouped with the new feature to create new groups.
                """                
                disallowed_elements = np.vstack((disallowed_elements, 
                            matching_element_indices.ravel()[:,np.newaxis]))
                
            self.disallowed.append(disallowed_elements)
            
            """ Disallow building new groups out of members of the new feature
            and any of its group's inputs.
            """
            self.combination[self.n_inputs - n_group_features:self.n_inputs, 
                             self.disallowed[nth_group][:,0].astype(int)] = 0
            self.combination[self.disallowed[nth_group][:,0].astype(int), 
                             self.n_inputs - n_group_features:self.n_inputs] = 0
            
            print 'adding group ', self.previous_input.n_feature_groups() - 1, \
                    ' with ', len(added_feature_indices), ' inputs'

        return 


    def calculate_excitation(self, inputs):
        """ Find the excitation level for each feature """
        scaled_input = inputs.zeros_like()
        excitation = self.feature_activity.zeros_like()        
        excitation.primitives =  \
                copy.deepcopy(inputs.primitives)
        excitation.actions = copy.deepcopy(inputs.actions)
            
        for group_index in range(inputs.n_feature_groups()):
            """ Scaling the input in this way:
            
            scaled_input = input * max(input) / norm(input)
            
            guarantees that it also will have a maximum 
            magnitude of 1. 
            """
            these_inputs = inputs.features[group_index]                 
            scaled_input.features[group_index] = \
                            these_inputs * np.max(these_inputs) / \
                            (np.linalg.norm(these_inputs) + self.EPSILON)

            """ cosine^2 tuning 
            This formulation of excitation was chosen to have the
            property that the maximum excitation possible for
            any given feature is 1. 
            
            excitation  = cos^2(angle between input and feature)
            """
            excitation.features[group_index] = np.dot( \
                     self.feature_map.features[group_index], \
                     scaled_input.features[group_index]) ** 2

        return excitation, scaled_input
    
        
    def calculate_activity(self, excitation):
        """ Find the activity of each feature, after excitation and 
        inhibition. This includes
        1) figuring out which feature wins and
        2) figuring out what the activity magnitude is--for now it's just
        the excitation
        """
        self.feature_activity = excitation.zeros_like()
        self.feature_activity.primitives = excitation.primitives
        #self.feature_activity.actions = excitation.actions
        
        for group_index in range(excitation.n_feature_groups()):
            vote = excitation.features[group_index] * \
                    np.exp(- self.FATIGUE_SUSCEPTIBILITY * \
                           self.fatigue.features[group_index])

            winner = np.argmax(vote)
            self.feature_activity.features[group_index][winner,0] = \
                    excitation.features[group_index][winner,0]
                    
<<<<<<< HEAD
        return 
=======
            return 
>>>>>>> 59fc2c38
    
    
    def calculate_inhibition(self, excitation):
        """ Find the extent to which each feature is inhibited by the
        othere features in its group.
        This formulation guarantees that inhibition of each feature will
        be between 0 and 1:
        
        inhibition_i = C * sum(excitation_j * similarity_ij) for all j!=i
        
        where
            inhibition_i is the inhibition of the ith feature
            C is a constant modulating the inhibition strength
            excitation_j is the excitation of the jth feature
            similarity_ij is the similarity between the ith and jth features,
                given by utils.similarity
            
        This quantity can become greater than 1. The final inhibition
        factor, which maps onto (0,1], is given by 
        
        e^(-inhibition_i)
        """
        
        inhibition = excitation.zeros_like()
        
        for group_index in range(excitation.n_feature_groups()):            
            feature_index = \
                    np.argmax(self.feature_activity.features[group_index])
            
            similarities = utils.similarity( 
                self.feature_map.features[group_index][feature_index,:], 
                self.feature_map.features[group_index].transpose())

            cos_theta = \
                    np.dot(self.feature_map.features \
                    [group_index][feature_index,:], \
                    self.feature_map.features[group_index].transpose())
            similarities = cos_theta ** 2
            
            """ Ignore its similarity with itself """
            similarities[feature_index] = 0.
            
            inhibition_strength = np.dot(similarities, \
                                         excitation.features[group_index]) * \
                                         self.INHIBITION_STRENGTH_FACTOR
                
            inhibition.features[group_index][feature_index,0] = \
                                         np.exp(-inhibition_strength)
                
        return inhibition
     
     
    def update_features(self, scaled_input, inhibition):
        """ Make the winning feature migrate toward the input that 
        excited it.
        """
        for group_index in range(inhibition.n_feature_groups()):
            
            """ The feature to update """
            winner = np.flatnonzero(self.feature_activity.features[group_index])
            
            """ The direction in which to update it """
            delta = scaled_input.features[group_index].transpose() - \
                    self.feature_map.features[group_index][winner,:]
                    
            """ How far to update it in that direction """
            step_fraction = \
                    self.feature_activity.features[group_index][winner,:] * \
                    inhibition.features[group_index][winner,:] * \
                    self.FEATURE_ADAPTATION_RATE
            
            """ Perform the update """
            self.feature_map.features[group_index][winner,:] += \
                                                delta * step_fraction
                                                
            """ Renormalize the feature to make sure it has unit 
            magnitude.
            """
            self.feature_map.features[group_index][winner,:] /= \
              np.linalg.norm(self.feature_map.features[group_index][winner,:])
              
        return
       
        
    def size(self):
        """ Determine the approximate number of elements being used by the
        class and its members. Created to debug an apparently excessive 
        use of memory.
        """
        total = 0
        total += self.feature_map.size()
        total += self.coactivity.size
        total += self.combination.size
        total += self.plasticity.size
        total += self.groups_per_feature.size
        total += self.input_activity.size
        total += self.previous_input.size()
        total += self.feature_activity.size()
        total += self.inv_coactivity_map_group.size
        total += self.inv_coactivity_map_feature.size
        total += self.grouping_map_group.size()
        total += self.grouping_map_feature.size()
        total += self.coactivity_map.size()

        return total
            
            
    def visualize(self, save_eps=False):
        viz_utils.visualize_grouper_coactivity(self.coactivity, \
                                          self.n_inputs, save_eps)
        viz_utils.visualize_grouper_hierarchy(self, save_eps)
        #viz_utils.visualize_feature_set(self, save_eps)
        #viz_utils.visualize_feature_spacing(self)
        
        viz_utils.force_redraw()
        return
    
    
    def make_history(self, recordable_array, array_history, label=None):
        array_history.append(copy.deepcopy(recordable_array))
        
        if np.random.random_sample() < 1.:
            viz_utils.visualize_array_list(array_history, label)<|MERGE_RESOLUTION|>--- conflicted
+++ resolved
@@ -34,7 +34,7 @@
         """ Once a coactivity value exceeds this value, 
         nucleate a new group.
         """ 
-        self.NEW_GROUP_THRESHOLD = 0.3     # real,  x >= 0
+        self.NEW_GROUP_THRESHOLD = 0.1     # real,  x >= 0
         
         """ If the coactivity between the first two group members 
         and the next candidates 
@@ -42,7 +42,7 @@
         This value approaches NEW_GROUP_THRESHOLD as the group size grows.
         See create_new_group() below.
         """
-        self.MIN_SIG_COACTIVITY = 0.2  # real,  x >= self.NEW_GROUP_THRESHOLD
+        self.MIN_SIG_COACTIVITY = 0.03  # real,  x >= self.NEW_GROUP_THRESHOLD
         
         """ The rate that threshold coactivity for adding new
         inputs to the group decays as new inputs are added.
@@ -406,14 +406,30 @@
                   % self.n_inputs)
 
         """ If the coactivity is high enough, create a new group """
-        max_coactivity = np.max(self.coactivity)
+        #debug
+        #max_coactivity = np.max(self.coactivity)
+        symmetric_coactivity = self.coactivity[:self.n_inputs, 
+                                       :self.n_inputs] * \
+                                       self.coactivity[:self.n_inputs, 
+                                       :self.n_inputs].transpose()
+        max_coactivity = np.max(symmetric_coactivity)
+        #debug
+        #if np.random.random_sample() < 0.01:
+        #    print 'np.max(self.coactivity)', np.max(self.coactivity)
+        #    print 'max_coactivity', max_coactivity
+
         if max_coactivity > self.NEW_GROUP_THRESHOLD:
             
             """ Nucleate a new group under the two elements for which 
             coactivity is a maximum.
             """
-            indices1, indices2 = (self.coactivity == 
+            #debug
+            #indices1, indices2 = (self.coactivity ==
+            #                      max_coactivity).nonzero()
+            indices1, indices2 = (symmetric_coactivity ==
                                   max_coactivity).nonzero()
+
+
             which_index = np.random.random_integers(0, len(indices1)-1)
             index1 = indices1[which_index]
             index2 = indices2[which_index]
@@ -424,10 +440,13 @@
                 self.coactivity[element] = 0
                 self.combination[element] = 0
 
+                #debug
+                symmetric_coactivity[element] = 0
+
             """ Track the available elements with candidate_matches
             to add and the coactivity associated with each.
             """
-            candidate_matches = np.zeros(self.combination.shape)
+            candidate_matches = np.zeros((self.n_inputs, self.n_inputs))
             candidate_matches[:,added_feature_indices] = 1
             candidate_matches[added_feature_indices,:] = 1
             
@@ -445,8 +464,14 @@
                 coactivity, these would be symmetric. In this 
                 coactivity, they are not. 
                 """
-                candidate_coactivities = np.abs(self.coactivity * 
+                #debug
+                #candidate_coactivities = np.abs(self.coactivity *
+                #                                candidate_matches)
+                candidate_coactivities = np.abs(symmetric_coactivity *
                                                 candidate_matches)
+
+                #TODO symmetry allows either row or column strength to 
+                # be calculated: they are identical
                 match_strength_col = np.sum(candidate_coactivities, axis=0)
                 match_strength_row = np.sum(candidate_coactivities, axis=1)
                 candidate_match_strength = match_strength_col + \
@@ -479,6 +504,10 @@
                                                  added_feature_indices):
                     self.coactivity [element] = 0
                     self.combination[element] = 0
+                    
+                    #debug
+                    symmetric_coactivity[element] = 0
+
                 candidate_matches[:,added_feature_indices] = 1
                 candidate_matches[added_feature_indices,:] = 1
                 
@@ -644,11 +673,7 @@
             self.feature_activity.features[group_index][winner,0] = \
                     excitation.features[group_index][winner,0]
                     
-<<<<<<< HEAD
         return 
-=======
-            return 
->>>>>>> 59fc2c38
     
     
     def calculate_inhibition(self, excitation):
